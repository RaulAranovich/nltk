--- conflicted
+++ resolved
@@ -44,13 +44,8 @@
 from nltk.corpus.reader import CorpusReader
 from nltk.util import binary_search_file as _binary_search_file
 from nltk.probability import FreqDist
-<<<<<<< HEAD
 from nltk.compat import python_2_unicode_compatible
-=======
-from nltk.compat import (iteritems, python_2_unicode_compatible,
-                         total_ordering, xrange)
 from nltk.internals import deprecated
->>>>>>> d86ab538
 
 ######################################################################
 # Table of Contents
